--- conflicted
+++ resolved
@@ -139,34 +139,30 @@
         lhs.truncate_leading_zeros();
     }
 }
-<<<<<<< HEAD
 
 pub mod div {
     use super::*;
-    use crate::big_int::digits::{FullSize, HalfSize, HalfSizeNative};
 
     /// computes (lhs/rhs, lhs%rhs)
     /// expects lhs and rhs to be non-negative and rhs to be non-zero
-    pub fn normalized_schoolbook(mut lhs: BigInt, mut rhs: BigInt) -> (BigInt, BigInt) {
-        let shift = rhs
-            .digits
-            .last()
-            .expect("can't divide by 0")
-            .leading_zeros() as usize;
+    pub fn normalized_schoolbook<D: Digit>(
+        mut lhs: BigInt<D>,
+        mut rhs: BigInt<D>,
+    ) -> (BigInt<D>, BigInt<D>) {
+        let shift = BigInt::<D>::BASIS_POW
+            - (rhs.digits.last().expect("can't divide by 0").ilog2() as usize + 1);
         lhs <<= shift;
         rhs <<= shift;
         let (q, mut r) = schoolbook(lhs, rhs);
         r >>= shift;
         (q, r)
     }
-    pub(super) fn schoolbook(lhs: BigInt, rhs: BigInt) -> (BigInt, BigInt) {
+    #[allow(clippy::many_single_char_names)]
+    pub(super) fn schoolbook<D: Digit>(lhs: BigInt<D>, rhs: BigInt<D>) -> (BigInt<D>, BigInt<D>) {
         let (m, n) = (lhs.digits.len(), rhs.digits.len());
-        assert!(
-            rhs.digits
-                .last()
-                .expect("can't divide by zero")
-                .leading_zeros()
-                == 0,
+        assert_eq!(
+            rhs.digits.last().expect("can't divide by zero").ilog2(),
+            (BigInt::<D>::BASIS_POW) as u32 - 1,
             "base^{n}/2 <= {rhs:?} < base^{n}"
         );
 
@@ -183,7 +179,7 @@
         if m == n + 1 {
             return schoolbook_sub(lhs, &rhs);
         }
-        let power = BigInt::BASIS_POW * (m - n - 1);
+        let power = BigInt::<D>::BASIS_POW * (m - n - 1);
         let (lhs_prime, s) = BigInt::shr_internal(lhs, power);
         let (q_prime, r_prime) = schoolbook_sub(expect_owned(lhs_prime, "shr_internal"), &rhs);
         assert!(s.digits.len() < (m - n));
@@ -197,15 +193,15 @@
     fn expect_owned<T: Clone>(moo: Moo<T>, op: impl AsRef<str>) -> T {
         moo.expect_owned(format!("{} didn't get a mut ref", op.as_ref()))
     }
-    pub(super) fn schoolbook_sub(mut lhs: BigInt, rhs: &BigInt) -> (BigInt, BigInt) {
+    pub(super) fn schoolbook_sub<D: Digit>(
+        mut lhs: BigInt<D>,
+        rhs: &BigInt<D>,
+    ) -> (BigInt<D>, BigInt<D>) {
         let n = rhs.digits.len();
         assert!(lhs.digits.len() <= n + 1, "0 <= {lhs:?} < base^{}", n + 1);
-        assert!(
-            rhs.digits
-                .last()
-                .expect("rhs can't be zero")
-                .leading_zeros()
-                == 0,
+        assert_eq!(
+            rhs.digits.last().expect("rhs can't be zero").ilog2(),
+            BigInt::<D>::BASIS_POW as u32 - 1,
             "base^{n}/2 <= {rhs:?} < base^{n}"
         );
 
@@ -214,7 +210,7 @@
             std::cmp::Ordering::Equal => return (BigInt::from(1), BigInt::from(0)),
             std::cmp::Ordering::Greater => {}
         }
-        let rhs_times_basis = rhs << BigInt::BASIS_POW;
+        let rhs_times_basis = rhs << BigInt::<D>::BASIS_POW;
         if lhs >= rhs_times_basis {
             // let mut i = 0;
             // while lhs >= rhs_times_basis {
@@ -223,29 +219,32 @@
             // }
             // if i > 0 {
             let (mut div_res, mod_res) = schoolbook_sub(lhs, rhs);
-            div_res += BigInt::from(BigInt::BASIS); // * HalfSize::from(i);
+            div_res += BigInt::from(BigInt::<D>::BASIS); // * HalfSize::from(i);
             return (div_res, mod_res);
             // }
         }
-        let mut q = crate::big_int::digits::HalfSizeNative::try_from(
-            *FullSize::new(
-                lhs.digits.get(n - 1).cloned().unwrap_or_default(),
-                lhs.digits.get(n).cloned().unwrap_or_default(),
-            ) / (*rhs.digits[n - 1] as usize),
-        )
-        .unwrap_or(HalfSizeNative::MAX);
-        let mut t = rhs * HalfSize::from(q);
+
+        let (res_lower, res_upper) = (D::Wide::new(
+            lhs.digits.get(n - 1).copied().unwrap_or_default(),
+            lhs.digits.get(n).copied().unwrap_or_default(),
+        ) / D::Wide::widen(rhs.digits[n - 1]))
+        .split_le();
+
+        let mut q = if res_upper.eq_u8(0) {
+            res_lower
+        } else {
+            D::MAX
+        };
+        let mut t = rhs * q;
         for _ in 0..=1 {
             if t > lhs {
-                q -= 1;
+                (q, _) = q.overflowing_sub(D::from_bool(true));
                 t -= rhs;
             }
         }
-        return (BigInt::from(q), lhs - t);
-    }
-}
-=======
->>>>>>> f470b7cb
+        (BigInt::from_digit(q), lhs - t)
+    }
+}
 
 #[cfg(test)]
 mod tests {
@@ -324,13 +323,13 @@
             #[test]
             fn rel_same_size() {
                 assert_eq!(
-                    div::normalized_schoolbook(
-                        BigInt::from(55402179209251644110543835108628647875u128),
-                        BigInt::from(7015904223016035028600428233219344947u128)
+                    div::normalized_schoolbook::<u32>(
+                        BigInt::from(55_402_179_209_251_644_110_543_835_108_628_647_875u128),
+                        BigInt::from(7_015_904_223_016_035_028_600_428_233_219_344_947u128)
                     ),
                     (
                         BigInt::from(7),
-                        BigInt::from(6290849648139398910340837476093233246u128)
+                        BigInt::from(6_290_849_648_139_398_910_340_837_476_093_233_246u128)
                     )
                 );
             }
@@ -338,15 +337,15 @@
             #[test]
             fn differnt_size_remainder_zero() {
                 assert_eq!(
-                    div::normalized_schoolbook(
+                    div::normalized_schoolbook::<u32>(
                         BigInt::from_iter([
-                            0x3343_2fd7_16cc_d713_5f99_9f4e_8521_0000_u128,
-                            0xffdd_bcbf_06b5_eed3_8628_ddc7_06bf_1222_u128,
+                            0x3343_2fd7_16cc_d713_5f99_9f4e_8521_0000u128,
+                            0xffdd_bcbf_06b5_eed3_8628_ddc7_06bf_1222u128,
                         ]),
-                        BigInt::from(0xffee_ddcc_bbaa_9988_7766_5544_3322_1100_u128)
+                        BigInt::from(0xffee_ddcc_bbaa_9988_7766_5544_3322_1100u128)
                     ),
                     (
-                        BigInt::from(0xffee_ddcc_bbaa_9988_7766_5544_3322_1100_u128),
+                        BigInt::from(0xffee_ddcc_bbaa_9988_7766_5544_3322_1100u128),
                         BigInt::from(0)
                     )
                 );
@@ -354,17 +353,17 @@
             #[test]
             fn t_schoolbook_simple() {
                 assert_eq!(
-                    div::normalized_schoolbook(
+                    div::normalized_schoolbook::<u32>(
                         BigInt::from(0x7766_5544_3322_1100u64),
                         BigInt::from(0x1_0000_0000u64)
                     ),
                     (BigInt::from(0x7766_5544), BigInt::from(0x3322_1100))
-                )
+                );
             }
             #[test]
             fn t_schoolbook_sub() {
                 assert_eq!(
-                    div::schoolbook_sub(
+                    div::schoolbook_sub::<u32>(
                         BigInt::from(0xbbaa_9988_7766_5544_3322_1100u128),
                         &BigInt::from(0x8000_0000_0000_0000u64)
                     ),
@@ -372,7 +371,7 @@
                         BigInt::from(0x1_7755_3310u64),
                         BigInt::from(0x7766_5544_3322_1100u64)
                     )
-                )
+                );
             }
         }
     }
